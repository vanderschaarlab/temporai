--- conflicted
+++ resolved
@@ -57,13 +57,10 @@
     pydantic >=1, <2
     hyperimpute >= 0.1.17
     scikit-learn >= 1.0
-<<<<<<< HEAD
     scipy
-=======
     torchlaplace >= 0.0.4
     torchcde
     torchdiffeq
->>>>>>> e14ca89a
     tsai
     rich
     typing-extensions
