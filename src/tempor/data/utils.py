--- conflicted
+++ resolved
@@ -6,13 +6,9 @@
 import pandas as pd
 import pydantic
 
-<<<<<<< HEAD
+import tempor.core.utils
+
 from . import data_typing, settings
-=======
-import tempor.core.utils
-
-from . import data_typing
->>>>>>> 43d5f6e6
 
 
 @dataclasses.dataclass(frozen=True)
@@ -295,7 +291,6 @@
     )
 
 
-<<<<<<< HEAD
 # --- List of dataframes --> Multiindex timeseries dataframe. ---
 
 
@@ -338,7 +333,8 @@
     )
 
     return df_concat
-=======
+
+
 # --- Miscellaneous. ---
 
 
@@ -349,5 +345,4 @@
         key_ = key
     else:
         key_ = [key]
-    return key_
->>>>>>> 43d5f6e6
+    return key_